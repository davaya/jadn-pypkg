--- conflicted
+++ resolved
@@ -66,17 +66,10 @@
 def _bad_value(ts: SymbolTableField, val: Any, fld: GenFieldDefinition = None) -> NoReturn:
     td = ts.TypeDef
     if fld is not None:
-<<<<<<< HEAD
-        raise_error(f'{td.TypeName}({td.BaseType}: missing required field "{fld.FieldName}": {val}')
-    else:
-        v = next(iter(val)) if isinstance(val, dict) else val
-        raise_error(f'{td.TypeName}({td.BaseType}: bad value: {v}')
-=======
         raise_error(f'{td.TypeName}({td.BaseType}): missing required field "{fld.FieldName}": {val}')
     else:
         v = next(iter(val)) if isinstance(val, dict) else val
         raise_error(f'{td.TypeName}({td.BaseType}): bad value: {v}')
->>>>>>> e50f3e9f
 
 
 # fail forces rejection of boolean vals for number types
