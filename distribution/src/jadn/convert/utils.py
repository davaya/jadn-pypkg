"""
Conversion utilities
"""
from typing import Callable, Tuple, Union
from lxml.etree import Element, tostring  # pylint: disable=E0611
from lxml.html import builder


class Doc:
    """
    Base class generating html/xml documents using context managers
    """
    # Context vars
    parent: Union[None, 'Doc.Tag']
    # Class vars
    init: str
    value: None

    def __init__(self, init: str = None, **kwargs):
        # Context vars
        self.parent = None
        # Class Vars
        self.init = init or ''
        self.value = None

    def getvalue(self, pretty: bool = False) -> str:
        return tostring(self.value, pretty_print=pretty, doctype=self.init).decode()

    def context(self) -> Tuple['Doc', Callable]:
        return self, self.tag

    def tag(self, name: str, text: str = None, **kwargs) -> 'Doc.Tag':
        tmp = self.__class__.Tag(self, name, text, **kwargs)
        (self.parent or self).value.append(tmp.value)
        return tmp

    class Tag:
        """
        Base class for html/xml elements using context managers
        """
        # Context vars
        doc: 'Doc'
        parent: Union[None, 'Tag']
        # Class vars
        value: None

        def __init__(self, doc: 'Doc', name: str, text: str = None, **kwargs):
            # Context vars
            self.doc = doc
            self.parent = None
            # Class Vars
            self.value = None

        def __enter__(self):
            self.parent = self.doc.parent
            self.doc.parent = self

        def __exit__(self, exc_type, exc_val, exc_tb):
            (self.parent or self.doc).value.append(self.value)
            self.doc.parent = self.parent


class DocHTML(Doc):
    """
    class generating html documents using context managers
    """
    # Context vars
    parent: Union[None, 'Tag']
    # Class vars
    init: str
    value: builder.HTML

    def __init__(self, init: str = None, **kwargs):
        super().__init__(init, **kwargs)
        self.value = builder.HTML(**kwargs)

    def getvalue(self, pretty: bool = False) -> str:
<<<<<<< HEAD
        return tostring(self.value, method='html', pretty_print=pretty, doctype=self.init).decode()
=======
        args = {'doctype': self.init} if self.init else {}
        return tostring(self.value, method='html', pretty_print=pretty, **args).decode()
>>>>>>> c20f0e2d

    class Tag(Doc.Tag):
        # Context vars
        doc: 'DocHTML'
        parent: Union[None, 'Tag']
        # Class vars
        value: builder.E

        def __init__(self, doc: 'DocHTML', name: str, text: str = None, **kwargs):
            super().__init__(doc, name, text, **kwargs)
            if cls := kwargs.pop('klass', None):
                kwargs['class'] = cls
            child = (text, ) if text else ()
            self.value = getattr(builder, name.upper())(*child, **kwargs)


class DocXML(Doc):
    """
    Base class generating xml documents using context managers
    """
    # Context vars
    parent: Union[None, 'DocXML.Tag']
    # Class vars
    init: str
    value: Element

    def __init__(self, init: str = None, **kwargs):
        super().__init__(init, **kwargs)
        self.value = builder.HTML(**kwargs)

    class Tag(Doc.Tag):
        # Context vars
        doc: 'DocXML'
        parent: Union[None, 'Tag']
        # Class vars
        value: Element

        def __init__(self, doc: 'DocXML', name: str, text: str = None, **kwargs):
            super().__init__(doc, name, text, **kwargs)
            if cls := kwargs.pop('klass', None):
                kwargs['class'] = cls
            self.value = Element(name, attrib=kwargs)
            if text:
                self.value.text = text

        def __enter__(self):
            self.parent = self.doc.parent
            self.doc.parent = self

        def __exit__(self, exc_type, exc_val, exc_tb):
            (self.parent or self.doc).value.append(self.value)
            self.doc.parent = self.parent


__all__ = [
    'DocHTML',
    'DocXML'
]<|MERGE_RESOLUTION|>--- conflicted
+++ resolved
@@ -75,12 +75,8 @@
         self.value = builder.HTML(**kwargs)
 
     def getvalue(self, pretty: bool = False) -> str:
-<<<<<<< HEAD
-        return tostring(self.value, method='html', pretty_print=pretty, doctype=self.init).decode()
-=======
         args = {'doctype': self.init} if self.init else {}
         return tostring(self.value, method='html', pretty_print=pretty, **args).decode()
->>>>>>> c20f0e2d
 
     class Tag(Doc.Tag):
         # Context vars
